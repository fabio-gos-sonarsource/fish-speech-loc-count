--- conflicted
+++ resolved
@@ -27,12 +27,6 @@
 
 
 from fish_speech.models.text2semantic.llama import DualARTransformer, NaiveTransformer
-<<<<<<< HEAD
-from fish_speech.text import g2p
-from fish_speech.text.symbols import pad as pad_symbol
-from fish_speech.text.symbols import pu_symbols
-=======
->>>>>>> d9f42acd
 
 
 def multinomial_sample_one_no_sync(
@@ -154,15 +148,9 @@
         codebooks.append(
             sample(
                 x.codebook_logits[:, :, i],
-<<<<<<< HEAD
-                previous_tokens=previous_tokens[i + 1]
-                if previous_tokens is not None
-                else None,
-=======
                 previous_tokens=(
                     previous_tokens[i + 1] if previous_tokens is not None else None
                 ),
->>>>>>> d9f42acd
                 **sampling_kwargs,
             )[0]
         )
@@ -176,10 +164,7 @@
     input_pos: torch.Tensor,
     num_new_tokens: int,
     eos_token_id: int = 2,
-<<<<<<< HEAD
-=======
     im_end_id: int = 4,
->>>>>>> d9f42acd
     decode_one_token=decode_one_token_naive,
     **sampling_kwargs,
 ):
@@ -232,13 +217,8 @@
     prompt: torch.Tensor,
     max_new_tokens: int,
     eos_token_id: int = 2,
-<<<<<<< HEAD
-    decode_one_token=decode_one_token_naive,
-    precision: torch.dtype = torch.bfloat16,
-=======
     im_end_id: int = 4,
     decode_one_token=decode_one_token_naive,
->>>>>>> d9f42acd
     **sampling_kwargs,
 ) -> torch.Tensor:
     """
@@ -271,9 +251,6 @@
     seq = empty
     input_pos = torch.arange(0, T, device=device)
 
-<<<<<<< HEAD
-    next_token = decode_one_token(
-=======
     # Use non-accelerated version for now, to avoid compilation overhead
     prefill_decode = (
         decode_one_token_naive
@@ -281,7 +258,6 @@
         else decode_one_token_ar
     )
     next_token = prefill_decode(
->>>>>>> d9f42acd
         model, prompt.view(1, codebook_dim, -1), input_pos, **sampling_kwargs
     )
     seq[:, T : T + 1] = next_token
@@ -293,10 +269,7 @@
         input_pos,
         max_new_tokens - 1,
         eos_token_id=eos_token_id,
-<<<<<<< HEAD
-=======
         im_end_id=im_end_id,
->>>>>>> d9f42acd
         decode_one_token=decode_one_token,
         **sampling_kwargs,
     )
@@ -314,35 +287,13 @@
     device="cuda",
     prompt_tokens=None,
     speaker=None,
-<<<<<<< HEAD
-    order="zh,jp,en",
-    num_codebooks=4,
-):
-    if use_g2p:
-        order = order.split(",")
-        prompt = g2p(string, order=order)
-        prompt = [
-            (f"<p:{i}>" if i not in pu_symbols and i != pad_symbol else i)
-            for _, i in prompt
-        ]
-        string = " ".join(prompt)
-    else:
-        string = clean_text(string)
-=======
     num_codebooks=4,
 ):
     string = clean_text(string)
->>>>>>> d9f42acd
 
     if speaker is not None:
         string = f"[SPK: {speaker}] {string}"
 
-<<<<<<< HEAD
-    string = f"[INST] {string} [/INST]"
-    new_tokens = tokenizer.encode(
-        string,
-        add_special_tokens=bos,
-=======
     string = (
         f"<|im_start|>user<|im_sep|>{string}<|im_end|><|im_start|>assistant<|im_sep|>"
     )
@@ -352,7 +303,6 @@
     new_tokens = tokenizer.encode(
         string,
         add_special_tokens=False,
->>>>>>> d9f42acd
         max_length=10**6,
         truncation=False,
     )
@@ -381,16 +331,9 @@
         )
         data = data[:num_codebooks]
 
-<<<<<<< HEAD
-    # Since 1.0, we use <s:xxx> to replace <semantic>
-    s0_token_id = tokenizer.convert_tokens_to_ids("<s:0>")
-    main_token_ids = torch.tensor(
-        # TODO: replace this
-=======
     # Since 1.0, we use <|semantic|>
     s0_token_id = tokenizer.convert_tokens_to_ids("<|semantic|>")
     main_token_ids = torch.tensor(
->>>>>>> d9f42acd
         [[s0_token_id] * data.size(1)],
         dtype=torch.int,
         device=device,
@@ -402,13 +345,9 @@
     return prompt
 
 
-<<<<<<< HEAD
-def load_model(config_name, checkpoint_path, device, precision, max_length):
-=======
 def load_model(
     config_name, checkpoint_path, device, precision, max_length, compile=False
 ):
->>>>>>> d9f42acd
     with initialize(version_base="1.3", config_path="../../fish_speech/configs/model"):
         cfg = compose(
             config_name=config_name, overrides=[f"config.max_seq_len={max_length}"]
@@ -449,9 +388,6 @@
     model = model.to(device=device, dtype=precision)
     logger.info("Restored model from checkpoint")
 
-<<<<<<< HEAD
-    return model.eval(), cfg
-=======
     if isinstance(model, DualARTransformer):
         decode_one_token = decode_one_token_ar
         logger.info("Using DualARTransformer")
@@ -466,7 +402,6 @@
         )
 
     return model.eval(), decode_one_token
->>>>>>> d9f42acd
 
 
 def split_text(text, min_length):
@@ -486,8 +421,6 @@
         segments.append(curr)
 
     return segments
-<<<<<<< HEAD
-=======
 
 
 def generate_long(
@@ -636,7 +569,6 @@
         assert (codes >= 0).all(), f"Negative code found: {codes}"
 
         yield codes
->>>>>>> d9f42acd
 
 
 @click.command()
@@ -652,13 +584,8 @@
 @click.option("--num-samples", type=int, default=1)
 @click.option("--max-new-tokens", type=int, default=0)
 @click.option("--top-k", type=int, default=None)
-<<<<<<< HEAD
-@click.option("--top-p", type=float, default=0.9)
-@click.option("--repetition-penalty", type=float, default=1.2)
-=======
 @click.option("--top-p", type=float, default=0.7)
 @click.option("--repetition-penalty", type=float, default=1.5)
->>>>>>> d9f42acd
 @click.option("--temperature", type=float, default=0.7)
 @click.option(
     "--checkpoint-path",
@@ -666,20 +593,12 @@
     default="results/text2semantic_400m_finetune/step_000002000.pth",
 )
 @click.option("--config-name", type=str, default="dual_ar_8_codebook_small")
-<<<<<<< HEAD
-@click.option("--tokenizer", type=str, default="fishaudio/speech-lm-v1")
-=======
 @click.option("--tokenizer", type=str, default="fishaudio/fish-speech-1")
->>>>>>> d9f42acd
 @click.option("--compile/--no-compile", default=False)
 @click.option("--seed", type=int, default=42)
 @click.option("--speaker", type=str, default=None)
 @click.option("--half/--no-half", default=False)
-<<<<<<< HEAD
-@click.option("--iterative-prompt/--no-iterative-prompt", default=False)
-=======
 @click.option("--iterative-prompt/--no-iterative-prompt", default=True)
->>>>>>> d9f42acd
 @click.option("--max-length", type=int, default=2048)
 @click.option("--chunk-length", type=int, default=30)
 def main(
@@ -709,15 +628,9 @@
 
     logger.info("Loading model ...")
     t0 = time.time()
-<<<<<<< HEAD
-    model, cfg = load_model(config_name, checkpoint_path, device, precision, max_length)
-    model_size = sum(p.numel() for p in model.parameters() if p.requires_grad)
-
-=======
     model, decode_one_token = load_model(
         config_name, checkpoint_path, device, precision, max_length, compile=compile
     )
->>>>>>> d9f42acd
     torch.cuda.synchronize()
     logger.info(f"Time to load model: {time.time() - t0:.02f} seconds")
 
@@ -726,141 +639,11 @@
         if prompt_tokens is not None
         else None
     )
-<<<<<<< HEAD
-
-    use_prompt = prompt_text is not None and prompt_tokens is not None
-    encoded = []
-    texts = split_text(text, chunk_length) if iterative_prompt else [text]
-    for idx, text in enumerate(texts):
-        encoded.append(
-            encode_tokens(
-                tokenizer,
-                string=text,
-                bos=idx == 0 and not use_prompt,
-                device=device,
-                use_g2p=use_g2p,
-                speaker=None,
-                order=order,
-                num_codebooks=model.config.num_codebooks,
-            )
-        )
-        logger.info(f"Encoded text: {text}")
-
-    if use_prompt:
-        encoded_prompt = encode_tokens(
-            tokenizer,
-            prompt_text,
-            prompt_tokens=prompt_tokens,
-            bos=True,
-            device=device,
-            use_g2p=use_g2p,
-            speaker=speaker,
-            order=order,
-            num_codebooks=model.config.num_codebooks,
-        )
-
-        encoded[0] = torch.cat((encoded_prompt, encoded[0]), dim=1)
-=======
->>>>>>> d9f42acd
 
     tokenizer = AutoTokenizer.from_pretrained(tokenizer)
     torch.manual_seed(seed)
     torch.cuda.manual_seed(seed)
 
-<<<<<<< HEAD
-    if isinstance(model, DualARTransformer):
-        decode_one_token = decode_one_token_ar
-        logger.info("Using DualARTransformer")
-    else:
-        decode_one_token = decode_one_token_naive
-        logger.info("Using NaiveTransformer")
-
-    if compile:
-        logger.info("Compiling function...")
-        decode_one_token = torch.compile(
-            decode_one_token, mode="reduce-overhead", fullgraph=True
-        )
-
-    for idx in range(num_samples):
-        torch.cuda.synchronize()
-        global_encoded = []
-        all_codes = []
-        seg_idx = 0
-
-        while seg_idx < len(encoded):
-            seg = encoded[seg_idx]
-            global_encoded.append(seg)
-
-            lengths = reversed([seg.size(1) for seg in global_encoded])
-
-            # Pick last 2000 tokens
-            count = 0
-            for i, length in enumerate(lengths):
-                count += length
-                if count + length > max_length - 1024:
-                    break
-
-            if i != 0 and i % 2 == 0:
-                i -= 1
-
-            # Rotate the list
-            if i < len(global_encoded) - 2:
-                partial_encoded = global_encoded[-i:]
-            else:
-                partial_encoded = global_encoded
-
-            cat_encoded = torch.cat(partial_encoded, dim=1)
-            prompt_length = cat_encoded.size(1)
-
-            t0 = time.perf_counter()
-            y = generate(
-                model=model,
-                prompt=cat_encoded,
-                max_new_tokens=max_new_tokens,
-                eos_token_id=tokenizer.eos_token_id,
-                decode_one_token=decode_one_token,
-                precision=precision,
-                temperature=temperature,
-                top_k=top_k,
-                top_p=top_p,
-                repetition_penalty=repetition_penalty,
-            )
-
-            if idx == 0 and seg_idx == 0 and compile:
-                logger.info(f"Compilation time: {time.perf_counter() - t0:.2f} seconds")
-
-            torch.cuda.synchronize()
-            t = time.perf_counter() - t0
-
-            tokens_generated = y.size(1) - prompt_length
-            tokens_sec = tokens_generated / t
-            logger.info(
-                f"Generated {tokens_generated} tokens in {t:.02f} seconds, {tokens_sec:.02f} tokens/sec"
-            )
-            logger.info(
-                f"Bandwidth achieved: {model_size * tokens_sec / 1e9:.02f} GB/s"
-            )
-            logger.info(
-                f"GPU Memory used: {torch.cuda.max_memory_reserved() / 1e9:.02f} GB"
-            )
-
-            # Put the generated tokens
-            codes = y[1:, prompt_length:-1].clone()
-
-            codes = codes - 2
-            if not (codes >= 0).all():
-                global_encoded.pop()
-                logger.warning(f"Negative code found: {codes}, retrying ...")
-                continue
-
-            global_encoded.append(y[:, prompt_length:-1].clone())
-            all_codes.append(codes)
-            seg_idx += 1
-
-        codes = torch.cat(all_codes, dim=1)
-        assert (codes >= 0).all(), f"Negative code found: {codes}"
-
-=======
     generator = generate_long(
         model=model,
         device=device,
@@ -883,7 +666,6 @@
     )
 
     for idx, codes in enumerate(generator):
->>>>>>> d9f42acd
         np.save(f"codes_{idx}.npy", codes.cpu().numpy())
         logger.info(f"Saved codes to codes_{idx}.npy")
 
