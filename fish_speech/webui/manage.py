--- conflicted
+++ resolved
@@ -102,16 +102,6 @@
 
 def change_label(if_label):
     global p_label
-<<<<<<< HEAD
-    if if_label == True:
-        # 设置要访问的URL
-        url = "https://text-labeler.pages.dev/"
-        webbrowser.open(url)
-        yield build_html_href(
-            link=url, desc=i18n("Click Here"), msg=i18n("Opened labeler in browser")
-        )
-    elif if_label == False:
-=======
     if if_label == True and p_label is None:
         url = "http://localhost:3000"
         remote_url = "https://text-labeler.pages.dev/"
@@ -126,7 +116,6 @@
 
     elif if_label == False and p_label is not None:
         kill_process(p_label.pid)
->>>>>>> 0faf6a7a
         p_label = None
         yield build_html_ok_message("Nothing")
 
