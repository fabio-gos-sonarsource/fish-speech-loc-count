{
    "5 to 10 seconds of reference audio, useful for specifying speaker.": "話者を指定するのに役立つ、5～10秒のリファレンスオーディオ。",
    "A text-to-speech model based on VQ-GAN and Llama developed by [Fish Audio](https://fish.audio).": "[Fish Audio](https://fish.audio)が開発したVQ-GANとLlamaに基づくテキスト音声合成モデル。",
    "Accumulate Gradient Batches": "勾配バッチの累積",
    "Add to Processing Area": "処理エリアに追加",
    "Added path successfully!": "パスの追加に成功しました！",
    "Advanced Config": "詳細設定",
    "Base LLAMA Model": "基本LLAMAモデル",
    "Batch Size": "バッチサイズ",
    "Chinese": "中国語",
    "Compile Model": "モデルのコンパイル",
    "Compile the model can significantly reduce the inference time, but will increase cold start time": "モデルをコンパイルすると推論時間を大幅に短縮できますが、コールドスタート時間が長くなります",
    "Copy": "コピー",
    "Data Preprocessing": "データ前処理",
    "Data Preprocessing Path": "データ前処理パス",
    "Data Source": "データソース",
    "Disabled": "無効",
    "Enable Reference Audio": "リファレンスオーディオを有効にする",
    "English": "英語",
    "Error Message": "エラーメッセージ",
    "File Preprocessing": "文書前处理",
    "Generate": "生成",
    "Generated Audio": "生成されたオーディオ",
    "If there is no corresponding text for the audio, apply ASR for assistance, support .txt or .lab format": "音声に対応するテキストがない場合は、ASRを適用してサポートします。.txtまたは.lab形式をサポートしています",
    "Infer interface is closed": "推論インターフェースが閉じられています",
    "Inference Configuration": "推論設定",
    "Inference Server Configuration": "推論サーバー設定",
    "Inference Server Error": "推論サーバーエラー",
    "Inferring interface is launched at {}": "推論インターフェースが{}で起動しました",
    "Initial Learning Rate": "初期学習率",
    "Input Audio & Source Path for Transcription": "入力オーディオと文字起こしのソースパス",
    "Input Text": "入力テキスト",
    "Invalid path: {}": "無効なパス: {}",
    "It is recommended to use CUDA, if you have low configuration, use CPU": "CUDAの使用をお勧めします。低い構成の場合はCPUを使用してください",
    "Iterative Prompt Length, 0 means off": "反復プロンプト長。0はオフを意味します",
    "Japanese": "日本語",
    "LLAMA Configuration": "LLAMA設定",
    "LLAMA Model Config": "LLAMAモデル設定",
    "LLAMA Model Path": "LLAMAモデルパス",
    "Labeling Device": "ラベリングデバイス",
    "LoRA Model to be merged": "マージするLoRAモデル",
    "Maximum Length per Sample": "サンプルあたりの最大長",
    "Maximum Training Steps": "最大トレーニングステップ数",
    "Maximum tokens per batch, 0 means no limit": "バッチあたりの最大トークン数。0は制限なしを意味します",
    "Merge": "マージ",
    "Merge LoRA": "LoRAのマージ",
    "Merge successfully": "マージに成功しました",
    "Model Output Path": "モデル出力パス",
    "Model Size": "モデルサイズ",
    "Move": "移動",
    "Move files successfully": "ファイルの移動に成功しました",
    "No selected options": "選択されたオプションはありません",
    "Number of Workers": "ワーカー数",
    "Open Inference Server": "推論サーバーを開く",
    "Open Labeler WebUI": "ラベラーWebUIを開く",
    "Open Tensorboard": "Tensorboardを開く",
    "Opened labeler in browser": "ブラウザでラベラーを開きました",
    "Optional Label Language": "オプションのラベル言語",
    "Output Path": "出力パス",
    "Path error, please check the model file exists in the corresponding path": "パスエラー。対応するパスにモデルファイルが存在するか確認してください",
    "Precision": "精度",
    "Probability of applying Speaker Condition": "話者条件を適用する確率",
    "Put your text here.": "ここにテキストを入力してください。",
    "Reference Audio": "リファレンスオーディオ",
    "Reference Text": "リファレンステキスト",
    "Related code are released under BSD-3-Clause License, and weights are released under CC BY-NC-SA 4.0 License.": "関連コードはBSD-3-Clauseライセンスの下でリリースされ、重みはCC BY-NC-SA 4.0ライセンスの下でリリースされます。",
    "Remove Selected Data": "選択したデータを削除",
    "Removed path successfully!": "パスの削除に成功しました！",
    "Repetition Penalty": "反復ペナルティ",
    "Save model every n steps": "nステップごとにモデルを保存",
    "Select source file processing method": "ソースファイルの処理方法を選択",
    "Select the model to be trained": "トレーニングするモデルを選択",
    "Selected: {}": "選択済み: {}",
    "Speaker": "話者",
    "Speaker is identified by the folder name": "話者はフォルダ名で識別されます",
    "Start Training": "トレーニング開始",
<<<<<<< HEAD
    "Streaming": "ストリーミング",
=======
>>>>>>> fadbdae5
    "Streaming Audio": "ストリーミングオーディオ",
    "Streaming Generate": "ストリーミング合成",
    "Tensorboard Host": "Tensorboardホスト",
    "Tensorboard Log Path": "Tensorboardログパス",
    "Tensorboard Port": "Tensorboardポート",
    "Tensorboard interface is closed": "Tensorboardインターフェースが閉じられています",
    "Tensorboard interface is launched at {}": "Tensorboardインターフェースが{}で起動されました",
    "Text is too long, please keep it under {} characters.": "テキストが長すぎます。{}文字以内に抑えてください。",
    "The path of the input folder on the left or the filelist. Whether checked or not, it will be used for subsequent training in this list.": "左側の入力フォルダまたはファイルリストのパス。チェックの有無にかかわらず、このリストの後続のトレーニングに使用されます。",
    "Training Configuration": "トレーニング設定",
    "Training Error": "トレーニングエラー",
    "Training stopped": "トレーニングが停止しました",
    "Type name of the speaker": "話者の名前を入力",
    "Type the path or select from the dropdown": "パスを入力するか、ドロップダウンから選択してください",
    "Use LoRA": "LoRAを使用",
    "Use LoRA can save GPU memory, but may reduce the quality of the model": "LoRAを使用するとGPUメモリを節約できますが、モデルの品質が低下する可能性があります",
    "Use filelist": "ファイルリストを使用",
    "Use large for 10G+ GPU, medium for 5G, small for 2G": "10G以上のGPUには大、5Gには中、2Gには小を使用してください",
    "VQGAN Configuration": "VQGAN設定",
    "VQGAN Model Path": "VQGANモデルパス",
    "Validation Batch Size": "検証バッチサイズ",
    "View the status of the preprocessing folder (use the slider to control the depth of the tree)": "前処理フォルダの状態を表示（スライダーを使用してツリーの深さを制御）",
    "We are not responsible for any misuse of the model, please consider your local laws and regulations before using it.": "モデルの誤用については一切責任を負いません。使用する前に、現地の法律と規制を考慮してください。",
    "WebUI Host": "WebUIホスト",
    "WebUI Port": "WebUIポート",
    "Whisper Model": "Whisperモデル",
    "You can find the source code [here](https://github.com/fishaudio/fish-speech) and models [here](https://huggingface.co/fishaudio/fish-speech-1).": "ソースコードは[こちら](https://github.com/fishaudio/fish-speech)、モデルは[こちら](https://huggingface.co/fishaudio/fish-speech-1)にあります。",
    "bf16-true is recommended for 30+ series GPU, 16-mixed is recommended for 10+ series GPU": "30シリーズ以降のGPUにはbf16-trueを、10シリーズ以降のGPUには16-mixedをお勧めします"
}<|MERGE_RESOLUTION|>--- conflicted
+++ resolved
@@ -74,10 +74,6 @@
     "Speaker": "話者",
     "Speaker is identified by the folder name": "話者はフォルダ名で識別されます",
     "Start Training": "トレーニング開始",
-<<<<<<< HEAD
-    "Streaming": "ストリーミング",
-=======
->>>>>>> fadbdae5
     "Streaming Audio": "ストリーミングオーディオ",
     "Streaming Generate": "ストリーミング合成",
     "Tensorboard Host": "Tensorboardホスト",
